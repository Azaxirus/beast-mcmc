/*
 * TreeModel.java
 *
 * Copyright (c) 2002-2015 Alexei Drummond, Andrew Rambaut and Marc Suchard
 *
 * This file is part of BEAST.
 * See the NOTICE file distributed with this work for additional
 * information regarding copyright ownership and licensing.
 *
 * BEAST is free software; you can redistribute it and/or modify
 * it under the terms of the GNU Lesser General Public License as
 * published by the Free Software Foundation; either version 2
 * of the License, or (at your option) any later version.
 *
 *  BEAST is distributed in the hope that it will be useful,
 *  but WITHOUT ANY WARRANTY; without even the implied warranty of
 *  MERCHANTABILITY or FITNESS FOR A PARTICULAR PURPOSE.  See the
 *  GNU Lesser General Public License for more details.
 *
 * You should have received a copy of the GNU Lesser General Public
 * License along with BEAST; if not, write to the
 * Free Software Foundation, Inc., 51 Franklin St, Fifth Floor,
 * Boston, MA  02110-1301  USA
 */

package dr.evomodel.tree;

import dr.evolution.tree.*;
import dr.evolution.util.MutableTaxonListListener;
import dr.evolution.util.Taxon;
import dr.inference.model.*;
import dr.util.Attributable;
import dr.util.Author;
import dr.util.Citable;
import dr.util.Citation;
import org.w3c.dom.Document;
import org.w3c.dom.Element;

import java.util.*;

/**
 * A model component for trees.
 *
 * @author Andrew Rambaut
 * @author Alexei Drummond
 * @version $Id: TreeModel.java,v 1.129 2006/01/05 17:55:47 rambaut Exp $
 */
public class TreeModel extends AbstractModel implements MultivariateTraitTree, Citable {

    //
    // Public stuff
    //

    public static final String TREE_MODEL = "treeModel";

    private static final boolean TEST_NODE_BOUNDS = false;

    public TreeModel(String name) {
        super(name);
        nodeCount = 0;
        externalNodeCount = 0;
        internalNodeCount = 0;
<<<<<<< HEAD
        heightsAsMatrix = false;
=======
>>>>>>> 4191b10e
        isTreeRandom = true;
    }

    public TreeModel(Tree tree) {
        this(TREE_MODEL, tree, false, false, false);
    }

<<<<<<< HEAD
    public TreeModel(String id, Tree tree) { this(id, tree, false, false, false); }

    public TreeModel(String id, Tree tree, boolean fixHeights, boolean heightsAsMatrix, boolean fixTree) {

        this(id, tree, false, fixHeights, heightsAsMatrix, fixTree);
=======
    public TreeModel(String id, Tree tree) { this(id, tree, false, false); }

    public TreeModel(String id, Tree tree, boolean fixHeights, boolean fixTree) {

        this(id, tree, false, fixHeights, fixTree);
>>>>>>> 4191b10e
        setId(id);
    }

    /* New constructor that copies the attributes of Tree tree into the new TreeModel
      * Useful for constructing a TreeModel from a NEXUS file entry
      */

<<<<<<< HEAD
    public TreeModel(String name, Tree tree, boolean copyAttributes, boolean fixHeights, boolean heightsAsMatrix, boolean fixTree) {
=======
    public TreeModel(String name, Tree tree, boolean copyAttributes, boolean fixHeights, boolean fixTree) {
>>>>>>> 4191b10e

        super(name);

        // get a rooted version of the tree to clone
        FlexibleTree binaryTree = new FlexibleTree(tree, copyAttributes);
        binaryTree.resolveTree();

        // adjust the heights to be compatible with the tip dates and perturb
        // any zero branches.
        if (!fixHeights) {
            MutableTree.Utils.correctHeightsForTips(binaryTree);
        }

        this.isTreeRandom = !fixTree;
<<<<<<< HEAD
=======

        // clone the node structure (this will create the individual parameters)
        Node node = new Node(binaryTree, binaryTree.getRoot());
>>>>>>> 4191b10e

        internalNodeCount = binaryTree.getInternalNodeCount();
        externalNodeCount = binaryTree.getExternalNodeCount();

        nodeCount = internalNodeCount + externalNodeCount;

        nodes = new Node[nodeCount];
        storedNodes = new Node[nodeCount];

        this.heightsAsMatrix = heightsAsMatrix;
        
        if (heightsAsMatrix) {
            allHeightParameters = new FastMatrixParameter("heights(" + name + ")", 1, nodeCount, 0);
            addVariable(allHeightParameters);
        }


        // clone the node structure (this will create the individual parameters)
        Node node = new Node(binaryTree, binaryTree.getRoot());

        int i = 0;
        int j = externalNodeCount;

        root = node;

        do {
            node = (Node) Tree.Utils.postorderSuccessor(this, node);

            if (node.isExternal()) {
                node.number = i;

                nodes[i] = node;
                storedNodes[i] = new Node();
                storedNodes[i].taxon = node.taxon;
                storedNodes[i].number = i;

                i++;
            } else {
                node.number = j;

                nodes[j] = node;
                storedNodes[j] = new Node();
                storedNodes[j].number = j;

                j++;
            }
        } while (node != root);

        // must be done here to allow programmatic running of BEAST
        setupHeightBounds();
    }


    boolean heightBoundsSetup = false;

    public void setupHeightBounds() {

        if (heightBoundsSetup) {
            throw new IllegalArgumentException("Node height bounds set up twice");
        }

        for (int i = 0; i < nodeCount; i++) {
            nodes[i].setupHeightBounds();
        }

        heightBoundsSetup = true;
    }

    /**
     * Push a tree changed event into the event stack.
     */
    public void pushTreeChangedEvent() {
        pushTreeChangedEvent(new TreeChangedEvent());
    }

    /**
     * Push a tree changed event into the event stack.
     */
    public void pushTreeChangedEvent(NodeRef nodeRef) {
        pushTreeChangedEvent(new TreeChangedEvent((Node) nodeRef));
    }

    /**
     * Push a tree changed event into the event stack.
     */
    public void pushTreeChangedEvent(Node node, Parameter parameter, int index) {
        pushTreeChangedEvent(new TreeChangedEvent(node, parameter, index));
    }

    /**
     * Push a tree changed event into the event stack.
     */
    public void pushTreeChangedEvent(TreeChangedEvent event) {

        if (!isTreeRandom) throw new IllegalStateException("Attempting state change in fixed tree");

        if (inEdit) {
            treeChangedEvents.add(event);
        } else {
            listenerHelper.fireModelChanged(this, event);
        }
    }


    protected void handleModelChangedEvent(Model model, Object object, int index) {
        // no submodels so nothing to do
    }

    /**
     * Called when a parameter changes.
     */
    public void handleVariableChangedEvent(Variable variable, int index, Parameter.ChangeType type) {
        final Node node = getNodeOfParameter((Parameter) variable);
        if (type == Parameter.ChangeType.ALL_VALUES_CHANGED) {
            //this signals events where values in all dimensions of a parameter is changed.
            pushTreeChangedEvent(new TreeChangedEvent(node, (Parameter) variable, TreeChangedEvent.CHANGE_IN_ALL_INTERNAL_NODES));
        } else {
            pushTreeChangedEvent(node, (Parameter) variable, index);
        }
    }


    private final List<TreeChangedEvent> treeChangedEvents = new ArrayList<TreeChangedEvent>();

    public boolean hasRates() {
        return hasRates;
    }

    public boolean inTreeEdit() {
        return inEdit;
    }

    public class TreeChangedEvent {
        static final int CHANGE_IN_ALL_INTERNAL_NODES = -2;

        final Node node;
        final Parameter parameter;
        final int index;

        public TreeChangedEvent() {
            this(null, null, -1);
        }

        public TreeChangedEvent(Node node) {
            this(node, null, -1);
        }

        public TreeChangedEvent(Node node, Parameter parameter, int index) {
            this.node = node;
            this.parameter = parameter;
            this.index = index;
        }

        public int getIndex() {
            return index;
        }

        public Node getNode() {
            return node;
        }

        public Parameter getParameter() {
            return parameter;
        }

        public boolean isTreeChanged() {
            return parameter == null;
        }

        public boolean isNodeChanged() {
            return node != null;
        }

        public boolean isNodeParameterChanged() {
            return parameter != null;
        }

        public boolean isHeightChanged() {
            return parameter == node.heightParameter;
        }

        public boolean isRateChanged() {
            return parameter == node.rateParameter;
        }

        public boolean isTraitChanged(String name) {
            return parameter == node.traitParameters.get(name);
        }

        public boolean areAllInternalHeightsChanged() {
            if (parameter != null) {
                return parameter == node.heightParameter && index == CHANGE_IN_ALL_INTERNAL_NODES;
            }
            return false;
        }

    }

    // *****************************************************************
    // Interface Tree
    // *****************************************************************

    /**
     * Return the units that this tree is expressed in.
     */
    public Type getUnits() {
        return units;
    }

    /**
     * Sets the units that this tree is expressed in.
     */
    public void setUnits(Type units) {
        this.units = units;
    }

    /**
     * @return a count of the number of nodes (internal + external) in this
     *         tree.
     */
    public int getNodeCount() {
        return nodeCount;
    }

    public boolean hasNodeHeights() {
        return true;
    }

    public double getNodeHeight(NodeRef node) {
        return ((Node) node).getHeight();
    }

    public final double getNodeHeightUpper(NodeRef node) {
        return ((Node) node).heightParameter.getBounds().getUpperLimit(0);
    }

    public final double getNodeHeightLower(NodeRef node) {
        return ((Node) node).heightParameter.getBounds().getLowerLimit(0);
    }


    /**
     * @param node
     * @return the rate parameter associated with this node.
     */
    public double getNodeRate(NodeRef node) {
        if (!hasRates) {
            return 1.0;
        }
        return ((Node) node).getRate();
    }

    public Object getNodeAttribute(NodeRef node, String name) {

        if (name.equals("rate")) {
            return getNodeRate(node);
        }

        return null;
    }

    public Iterator getNodeAttributeNames(NodeRef node) {
        return new Iterator() {

            int i = 0;
            String[] attributes = {"rate"};

            public boolean hasNext() {
                return i < attributes.length;
            }

            public Object next() {
                return attributes[i++];
            }

            public void remove() {
                throw new UnsupportedOperationException("can't remove from this iterator!");
            }
        };
    }

    public boolean hasNodeTraits() {
        return hasTraits;
    }

    public Map<String, Parameter> getTraitMap(NodeRef node) {
        if (!hasTraits) throw new IllegalArgumentException("Trait parameters have not been created");
        return ((Node) node).getTraitMap();
    }

    public double getNodeTrait(NodeRef node, String name) {
        if (!hasTraits) throw new IllegalArgumentException("Trait parameters have not been created");
        return ((Node) node).getTrait(name);
    }

    public Parameter getNodeTraitParameter(NodeRef node, String name) {
        if (!hasTraits) throw new IllegalArgumentException("Trait parameters have not been created");
        return ((Node) node).getTraitParameter(name);
    }

    public double[] getMultivariateNodeTrait(NodeRef node, String name) {
        if (!hasTraits) throw new IllegalArgumentException("Trait parameters have not been created");
        return ((Node) node).getMultivariateTrait(name);
    }

    public final void swapAllTraits(NodeRef node1, NodeRef node2) {
        if (!hasTraits) throw new IllegalArgumentException("Trait parameters have not been created");
        swapAllTraits((Node) node1, (Node) node2);
    }

    public Taxon getNodeTaxon(NodeRef node) {
        return ((Node) node).taxon;
    }

    public void setNodeTaxon(NodeRef node, Taxon taxon) {
        ((Node) node).taxon = taxon;
    }

    public boolean isExternal(NodeRef node) {
        return ((Node) node).isExternal();
    }

    public boolean isRoot(NodeRef node) {
        return (node == root);
    }

    public int getChildCount(NodeRef node) {
        return ((Node) node).getChildCount();
    }

    public NodeRef getChild(NodeRef node, int i) {
        return ((Node) node).getChild(i);
    }

    public NodeRef getParent(NodeRef node) {
        return ((Node) node).parent;
    }

    public boolean hasBranchLengths() {
        return true;
    }

    public double getBranchLength(NodeRef node) {
        NodeRef parent = getParent(node);
        if (parent == null) {
            return 0.0;
        }

        return getNodeHeight(parent) - getNodeHeight(node);
    }

    public NodeRef getExternalNode(int i) {
        return nodes[i];
    }

    public NodeRef getInternalNode(int i) {
        return nodes[i + externalNodeCount];
    }

    public NodeRef getNode(int i) {
        return nodes[i];
    }

    public NodeRef[] getNodes() {
        return nodes;
    }

    /**
     * Returns the number of external nodes.
     */
    public int getExternalNodeCount() {
        return externalNodeCount;
    }

    /**
     * Returns the ith internal node.
     */
    public int getInternalNodeCount() {
        return internalNodeCount;
    }

    /**
     * Returns the root node of this tree.
     */
    public NodeRef getRoot() {
        return root;
    }

    // *****************************************************************
    // Interface MutableTree
    // *****************************************************************

    /**
     * Set a new node as root node.
     */
    public final void setRoot(NodeRef newRoot) {

        if (!inEdit) throw new RuntimeException("Must be in edit transaction to call this method!");

        root = (Node) newRoot;

        // We shouldn't need this because the addChild will already have fired appropriate events.
        pushTreeChangedEvent(root);
    }

    public void addChild(NodeRef p, NodeRef c) {

        if (!inEdit) throw new RuntimeException("Must be in edit transaction to call this method!");

        Node parent = (Node) p;
        Node child = (Node) c;
        if (parent.hasChild(child)) throw new IllegalArgumentException("Child already exists in parent");

        parent.addChild(child);
        pushTreeChangedEvent(parent);
    }

    public void removeChild(NodeRef p, NodeRef c) {

        if (!inEdit) throw new RuntimeException("Must be in edit transaction to call this method!");

        Node parent = (Node) p;
        Node child = (Node) c;

        parent.removeChild(child);
    }

    public void replaceChild(NodeRef node, NodeRef child, NodeRef newChild) {
        throw new RuntimeException("Unimplemented");
    }

    private Node oldRoot;

    public boolean beginTreeEdit() {
        if (inEdit) throw new RuntimeException("Alreading in edit transaction mode!");

        oldRoot = root;

        inEdit = true;

        return false;
    }

    public void endTreeEdit() {
        if (!inEdit) throw new RuntimeException("Not in edit transaction mode!");

        inEdit = false;

        if (root != oldRoot) {
            swapParameterObjects(oldRoot, root);
        }

        if (TEST_NODE_BOUNDS) {
            try {
                checkTreeIsValid();
            } catch (InvalidTreeException ite) {
                throw new RuntimeException(ite.getMessage());
            }
        }

        for (TreeChangedEvent treeChangedEvent : treeChangedEvents) {
            listenerHelper.fireModelChanged(this, treeChangedEvent);
        }
        treeChangedEvents.clear();
    }

    public void checkTreeIsValid() throws MutableTree.InvalidTreeException {
        for (Node node : nodes) {
            if (!node.heightParameter.isWithinBounds()) {
                throw new InvalidTreeException("height parameter out of bounds");
            }
        }
    }

    public void setNodeHeight(NodeRef n, double height) {
        ((Node) n).setHeight(height);
    }


    public void setNodeRate(NodeRef n, double rate) {
        if (!hasRates) throw new IllegalArgumentException("Rate parameters have not been created");
        ((Node) n).setRate(rate);

    }

    public void setNodeTrait(NodeRef n, String name, double value) {
        if (!hasTraits) throw new IllegalArgumentException("Trait parameters have not been created");
        ((Node) n).setTrait(name, value);
    }

    public void setMultivariateTrait(NodeRef n, String name, double[] value) {
        if (!hasTraits) throw new IllegalArgumentException("Trait parameters have not been created");
        ((Node) n).setMultivariateTrait(name, value);
    }

    public void setBranchLength(NodeRef node, double length) {
        throw new UnsupportedOperationException("TreeModel cannot have branch lengths set");
    }

    public void setNodeAttribute(NodeRef node, String name, Object value) {
        throw new UnsupportedOperationException("TreeModel does not use NodeAttributes");
    }

    // *****************************************************************
    // Interface ModelComponent
    // *****************************************************************

    /**
     * Store current state
     */
    protected void storeState() {

        copyNodeStructure(storedNodes);
        storedRootNumber = root.getNumber();

    }

    /**
     * Restore the stored state
     */
    protected void restoreState() {

        Node[] tmp = storedNodes;
        storedNodes = nodes;
        nodes = tmp;

        root = nodes[storedRootNumber];
    }

    /**
     * accept the stored state
     */
    protected void acceptState() {
    } // nothing to do

    /**
     * Copies the node connections from this TreeModel's nodes array to the
     * destination array. Basically it connects up the nodes in destination
     * in the same way as this TreeModel is set up. This method is package
     * private.
     */
    void copyNodeStructure(Node[] destination) {

        if (nodes.length != destination.length) {
            throw new IllegalArgumentException("Node arrays are of different lengths");
        }

        for (int i = 0, n = nodes.length; i < n; i++) {
            Node node0 = nodes[i];
            Node node1 = destination[i];

            // the parameter values are automatically stored and restored
            // just need to keep the links
            node1.heightParameter = node0.heightParameter;
            node1.rateParameter = node0.rateParameter;
            node1.traitParameters = node0.traitParameters;

            if (node0.parent != null) {
                node1.parent = storedNodes[node0.parent.getNumber()];
            } else {
                node1.parent = null;
            }

            if (node0.leftChild != null) {
                node1.leftChild = storedNodes[node0.leftChild.getNumber()];
            } else {
                node1.leftChild = null;
            }

            if (node0.rightChild != null) {
                node1.rightChild = storedNodes[node0.rightChild.getNumber()];
            } else {
                node1.rightChild = null;
            }
        }
    }

    /**
     * Copies a different tree into the current treeModel. Needs to reconnect
     * the existing internal and external nodes, taking into account that the
     * node numbers of the external nodes may differ between the two trees.
     */
    public void adoptTreeStructure(Tree donor) {

        /*System.err.println("internalNodeCount: " + this.internalNodeCount);
          System.err.println("externalNodeCount: " + this.externalNodeCount);
          for (int i = 0; i < this.nodeCount; i++) {
              System.err.println(nodes[i]);
          }*/

        //first remove all the child nodes of the internal nodes
        for (int i = this.externalNodeCount; i < this.nodeCount; i++) {
            int childCount = nodes[i].getChildCount();
            for (int j = 0; j < childCount; j++) {
                nodes[i].removeChild(j);
            }
        }

        // set-up nodes in this.nodes[] to mirror connectedness in donor via a simple recursion on donor.getRoot()
        addNodeStructure(donor, donor.getRoot());

        //Tree donor has no rates nor traits, only heights

    }

    /**
     * Recursive algorithm to copy a proposed tree structure into the current treeModel.
     */
    private void addNodeStructure(Tree donorTree, NodeRef donorNode) {

        NodeRef acceptorNode = null;
        if (donorTree.isExternal(donorNode)) {
            //external nodes can have different numbers between both trees
            acceptorNode = this.nodes[this.getTaxonIndex(donorTree.getTaxonId(donorNode.getNumber()))];
        } else {
            //not really important for internal nodes
            acceptorNode = this.nodes[donorNode.getNumber()];
        }

        setNodeHeight(acceptorNode, donorTree.getNodeHeight(donorNode));

        //removing all child nodes up front currently works
        //((Node)acceptorNode).leftChild = null;
        //((Node)acceptorNode).rightChild = null;
        /*int nrChildren = getChildCount(acceptorNode);
          for (int i = 0; i < nrChildren; i++) {
              this.removeChild(acceptorNode, this.getChild(acceptorNode, i));
          }*/

        for (int i = 0; i < donorTree.getChildCount(donorNode); i++) {
            //add a check when the added child is an external node
            if (donorTree.isExternal(donorTree.getChild(donorNode, i))) {
                addChild(acceptorNode, this.nodes[this.getTaxonIndex(donorTree.getTaxonId(donorTree.getChild(donorNode, i).getNumber()))]);
            } else {
                addChild(acceptorNode, this.nodes[donorTree.getChild(donorNode, i).getNumber()]);
            }
        }

        pushTreeChangedEvent(acceptorNode);

        if (!donorTree.isExternal(donorNode)) {
            for (int i = 0; i < donorTree.getChildCount(donorNode); i++) {
                addNodeStructure(donorTree, donorTree.getChild(donorNode, i));
            }
        }

    }

    /**
     * @return the number of statistics of this component.
     */
    public int getStatisticCount() {
        return super.getStatisticCount() + 1;
    }

    /**
     * @return the ith statistic of the component
     */
    public Statistic getStatistic(int i) {
        if (i == super.getStatisticCount()) return root.heightParameter;
        return super.getStatistic(i);
    }

//    public String getModelComponentName() {
//        return TREE_MODEL;
//    }

    // **************************************************************
    // TaxonList IMPLEMENTATION
    // **************************************************************

    /**
     * @return a count of the number of taxa in the list.
     */
    public int getTaxonCount() {
        return getExternalNodeCount();
    }

    /**
     * @return the ith taxon in the list.
     */
    public Taxon getTaxon(int taxonIndex) {
        return ((Node) getExternalNode(taxonIndex)).taxon;
    }

    /**
     * @return the ID of the taxon of the ith external node. If it doesn't have
     *         a taxon, returns the ID of the node itself.
     */
    public String getTaxonId(int taxonIndex) {
        Taxon taxon = getTaxon(taxonIndex);
        if (taxon != null) {
            return taxon.getId();
        } else {
            return null;
        }
    }

    /**
     * returns the index of the taxon with the given id.
     */
    public int getTaxonIndex(String id) {
        for (int i = 0, n = getTaxonCount(); i < n; i++) {
            if (getTaxonId(i).equals(id)) return i;
        }
        return -1;
    }

    /**
     * returns the index of the given taxon.
     */
    public int getTaxonIndex(Taxon taxon) {
        for (int i = 0, n = getTaxonCount(); i < n; i++) {
            if (getTaxon(i) == taxon) return i;
        }
        return -1;
    }

    public List<Taxon> asList() {
        List<Taxon> taxa = new ArrayList<Taxon>();
        for (int i = 0, n = getTaxonCount(); i < n; i++) {
            taxa.add(getTaxon(i));
        }
        return taxa;
    }

    public Iterator<Taxon> iterator() {
        return new Iterator<Taxon>() {
            private int index = -1;

            public boolean hasNext() {
                return index < getTaxonCount() - 1;
            }

            public Taxon next() {
                index++;
                return getTaxon(index);
            }

            public void remove() { /* do nothing */ }
        };
    }

    /**
     * @param taxonIndex the index of the taxon whose attribute is being fetched.
     * @param name       the name of the attribute of interest.
     * @return an object representing the named attributed for the taxon of the given
     *         external node. If the node doesn't have a taxon then the nodes own attribute
     *         is returned.
     */
    public Object getTaxonAttribute(int taxonIndex, String name) {
        Taxon taxon = getTaxon(taxonIndex);
        if (taxon != null) {
            return taxon.getAttribute(name);
        }
        return null;
    }

    // **************************************************************
    // MutableTaxonList IMPLEMENTATION
    // **************************************************************

    public int addTaxon(Taxon taxon) {
        throw new IllegalArgumentException("Cannot add taxon to a TreeModel");
    }

    public boolean removeTaxon(Taxon taxon) {
        throw new IllegalArgumentException("Cannot add taxon to a TreeModel");
    }

    public void setTaxonId(int taxonIndex, String id) {
        throw new IllegalArgumentException("Cannot set taxon id in a TreeModel");
    }

    public void setTaxonAttribute(int taxonIndex, String name, Object value) {
        throw new IllegalArgumentException("Cannot set taxon attribute in a TreeModel");
    }

    public void addMutableTreeListener(MutableTreeListener listener) {
    } // Do nothing at the moment

    public void addMutableTaxonListListener(MutableTaxonListListener listener) {
    } // Do nothing at the moment

    // **************************************************************
    // Identifiable IMPLEMENTATION
    // **************************************************************

    private String id = null;

    /**
     * @return the id.
     */
    public String getId() {
        return id;
    }

    /**
     * Sets the id.
     */
    public void setId(String id) {
        this.id = id;
    }

    // **************************************************************
    // Attributable IMPLEMENTATION
    // **************************************************************

    private Attributable.AttributeHelper treeAttributes = null;

    /**
     * Sets an named attribute for this object.
     *
     * @param name  the name of the attribute.
     * @param value the new value of the attribute.
     */
    public void setAttribute(String name, Object value) {
        if (treeAttributes == null)
            treeAttributes = new Attributable.AttributeHelper();
        treeAttributes.setAttribute(name, value);
    }

    /**
     * @param name the name of the attribute of interest.
     * @return an object representing the named attributed for this object.
     */
    public Object getAttribute(String name) {
        if (treeAttributes == null)
            return null;
        else
            return treeAttributes.getAttribute(name);
    }

    /**
     * @return an iterator of the attributes that this object has.
     */
    public Iterator<String> getAttributeNames() {
        if (treeAttributes == null)
            return null;
        else
            return treeAttributes.getAttributeNames();
    }

    /**
     * @return a string containing a newick representation of the tree
     */
    public final String getNewick() {
        return Tree.Utils.newick(this);
    }

    /**
     * @return a string containing a newick representation of the tree
     */
    public String toString() {
        return getNewick();
    }

    public Tree getCopy() {
        throw new UnsupportedOperationException("please don't call this function");
    }

    // **************************************************************
    // XMLElement IMPLEMENTATION
    // **************************************************************

    public Element createElement(Document document) {
        throw new RuntimeException("Not implemented yet");
    }

    // ***********************************************************************
    // Private methods
    // ***********************************************************************

    /**
     * @return the node that this parameter is a member of
     */
    public Node getNodeOfParameter(Parameter parameter) {

        if (parameter == null) throw new IllegalArgumentException("Parameter is null!");

        for (Node node : nodes) {
            if (node.heightParameter == parameter) {
                return node;
            }
        }

        if (hasRates) {
            for (Node node : nodes) {
                if (node.rateParameter == parameter) {
                    return node;
                }
            }
        }
        if (hasTraits) {
            for (Node node : nodes) {
                if (node.traitParameters.containsValue(parameter)) {
                    return node;
                }
            }
        }
        throw new RuntimeException("Parameter not found in any nodes:" + parameter.getId() + " " + parameter.hashCode());
        // assume it is a trait parameter and return null
//		return null;
    }

    /**
     * Get the root height parameter. Is private because it can only be called by the XMLParser
     */
    public Parameter getRootHeightParameter() {

        return root.heightParameter;
    }

    /**
     * @return the relevant node height parameter. Is private because it can only be called by the XMLParser
     */
    public Parameter createNodeHeightsParameter(boolean rootNode, boolean internalNodes, boolean leafNodes) {

        if (!rootNode && !internalNodes && !leafNodes) {
            throw new IllegalArgumentException("At least one of rootNode, internalNodes or leafNodes must be true");
        }

        CompoundParameter parameter = new CompoundParameter("nodeHeights(" + getId() + ")");

        for (int i = externalNodeCount; i < nodeCount; i++) {
            if ((rootNode && nodes[i] == root) || (internalNodes && nodes[i] != root)) {
                parameter.addParameter(nodes[i].heightParameter);
            }
        }

        if (leafNodes) {
            for (int i = 0; i < externalNodeCount; i++) {
                parameter.addParameter(nodes[i].heightParameter);
            }
        }

        return parameter;
    }

    public Parameter getLeafHeightParameter(NodeRef node) {

        if (!isExternal(node)) {
            throw new RuntimeException("only leaves can be used with getLeafHeightParameter");
        }

        isTipDateSampled = true;

        return nodes[node.getNumber()].heightParameter;
    }

    /**
     * @return the relevant node rate parameter. Is private because it can only be called by the XMLParser
     */
    public Parameter createNodeRatesParameter(double[] initialValues, boolean rootNode, boolean internalNodes, boolean leafNodes) {

        if (!rootNode && !internalNodes && !leafNodes) {
            throw new IllegalArgumentException("At least one of rootNode, internalNodes or leafNodes must be true");
        }

        CompoundParameter parameter = new CompoundParameter("nodeRates(" + getId() + ")");

        hasRates = true;

        for (int i = externalNodeCount; i < nodeCount; i++) {
            nodes[i].createRateParameter(initialValues);
            if ((rootNode && nodes[i] == root) || (internalNodes && nodes[i] != root)) {
                parameter.addParameter(nodes[i].rateParameter);
            }
        }

        for (int i = 0; i < externalNodeCount; i++) {
            nodes[i].createRateParameter(initialValues);
            if (leafNodes) {
                parameter.addParameter(nodes[i].rateParameter);
            }
        }

        return parameter;
    }

    public Parameter createNodeTraitsParameter(String name, double[] initialValues) {
        return createNodeTraitsParameter(name, initialValues.length,
                initialValues, true, true, true, true);
    }

    /**
     * Create a node traits parameter. Is private because it can only be called by the XMLParser
     */
    public Parameter createNodeTraitsParameter(String name, int dim, double[] initialValues,
                                               boolean rootNode, boolean internalNodes,
                                               boolean leafNodes, boolean firesTreeEvents) {

        checkValidFlags(rootNode, internalNodes, leafNodes);

        CompoundParameter parameter = new CompoundParameter(name);

        hasTraits = true;

        for (int i = externalNodeCount; i < nodeCount; i++) {
            nodes[i].createTraitParameter(name, dim, initialValues, firesTreeEvents);
            if ((rootNode && nodes[i] == root) || (internalNodes && nodes[i] != root)) {
                parameter.addParameter(nodes[i].getTraitParameter(name));
            }
        }

        for (int i = 0; i < externalNodeCount; i++) {
            nodes[i].createTraitParameter(name, dim, initialValues, firesTreeEvents);
            if (leafNodes) {
                parameter.addParameter(nodes[i].getTraitParameter(name));
            }
        }

        return parameter;
    }

    public Parameter createNodeTraitsParameterAsMatrix(String name, int dim, double[] initialValues,
                                               boolean rootNode, boolean internalNodes,
                                               boolean leafNodes, boolean firesTreeEvents) {

        checkValidFlags(rootNode, internalNodes, leafNodes);

        final int rowDim = dim;
        final int colDim = (rootNode ? 1 : 0)
                + (internalNodes ? internalNodeCount - 1 : 0)
                + (leafNodes ? externalNodeCount : 0);

        FastMatrixParameter parameter = new FastMatrixParameter(name, rowDim, colDim, 0.0);
        parameter.addBounds(new Parameter.DefaultBounds(Double.POSITIVE_INFINITY, Double.NEGATIVE_INFINITY,
                rowDim * colDim));

        hasTraits = true;

        int parameterIndex = 0;
        for (int i = externalNodeCount; i < nodeCount; i++) {
            if ((rootNode && nodes[i] == root) || (internalNodes && nodes[i] != root)) {
                nodes[i].addTraitParameter(name, parameter.getParameter(parameterIndex), initialValues, firesTreeEvents);
                ++parameterIndex;
            }
        }

        for (int i = 0; i < externalNodeCount; i++) {
            if (leafNodes) {
                nodes[i].addTraitParameter(name, parameter.getParameter(parameterIndex), initialValues, firesTreeEvents);
                ++parameterIndex;
            }
        }

        return parameter;
    }

    private void checkValidFlags(boolean rootNode, boolean internalNodes, boolean leafNodes) {
        if (!rootNode && !internalNodes && !leafNodes) {
            throw new IllegalArgumentException("At least one of rootNode, internalNodes or leafNodes must be true");
        }
    }

    private void swapAllTraits(Node n1, Node n2) {

        for (Map.Entry<String, Parameter> entry : n1.traitParameters.entrySet()) {
            Parameter p1 = n1.traitParameters.get(entry.getKey());
            Parameter p2 = n2.traitParameters.get(entry.getKey());
            final int dim = p1.getDimension();
            for (int i = 0; i < dim; i++) {
                double transfer = p1.getParameterValue(i);
                p1.setParameterValue(i, p2.getParameterValue(i));
                p2.setParameterValue(i, transfer);
            }

        }

    }

    /**
     * This method swaps the parameter objects of the two nodes
     * but maintains the values in each node.
     * This method is used to ensure that root node of the tree
     * always has the same parameter object.
     */
    private void swapParameterObjects(Node n1, Node n2) {

        double height1 = n1.getHeight();
        double height2 = n2.getHeight();

        double rate1 = 1.0, rate2 = 1.0;

        if (hasRates) {
            rate1 = n1.getRate();
            rate2 = n2.getRate();
        }

        // swap all trait parameters

        if (hasTraits) {
            Map<String, Parameter> traits1 = new HashMap<String, Parameter>();
            Map<String, Parameter> traits2 = new HashMap<String, Parameter>();

            traits1.putAll(n1.traitParameters);
            traits2.putAll(n2.traitParameters);

            Map<String, Parameter> temp = n1.traitParameters;
            n1.traitParameters = n2.traitParameters;
            n2.traitParameters = temp;

            for (Map.Entry<String, Parameter> entry : traits1.entrySet()) {
                n1.traitParameters.get(entry.getKey()).setParameterValueQuietly(0, entry.getValue().getParameterValue(0));
            }
            for (Map.Entry<String, Parameter> entry : traits2.entrySet()) {
                n2.traitParameters.get(entry.getKey()).setParameterValueQuietly(0, entry.getValue().getParameterValue(0));
            }
        }

        Parameter temp = n1.heightParameter;
        n1.heightParameter = n2.heightParameter;
        n2.heightParameter = temp;

        if (hasRates) {
            temp = n1.rateParameter;
            n1.rateParameter = n2.rateParameter;
            n2.rateParameter = temp;
        }

        n1.heightParameter.setParameterValueQuietly(0, height1);
        n2.heightParameter.setParameterValueQuietly(0, height2);

        if (hasRates) {
            n1.rateParameter.setParameterValueQuietly(0, rate1);
            n2.rateParameter.setParameterValueQuietly(0, rate2);
        }
    }

    // **************************************************************
    // Private inner classes
    // **************************************************************

    public class Node implements NodeRef {

        public Node parent;
        public Node leftChild, rightChild;
        private int number;
        public Parameter heightParameter;
        public Parameter rateParameter = null;
        //public Parameter traitParameter = null;
        public Taxon taxon = null;

        Map<String, Parameter> traitParameters = new HashMap<String, Parameter>();

        public Node() {
            parent = null;
            leftChild = rightChild = null;
            heightParameter = null;
            number = 0;
            taxon = null;
        }

        /**
         * constructor used to clone a node and all children
         */
        public Node(Tree tree, NodeRef node) {
            parent = null;
            leftChild = rightChild = null;
            number = node.getNumber();
            taxon = tree.getNodeTaxon(node);

            if (heightsAsMatrix) {
                heightParameter = allHeightParameters.getParameter(number);
//                addVariable(heightParameter); // TODO Needed?
                heightParameter.setParameterValueQuietly(0, tree.getNodeHeight(node));
            } else {
                heightParameter = new Parameter.Default(tree.getNodeHeight(node));
                addVariable(heightParameter);
            }

            heightParameter.setId("" + number);
            for (int i = 0; i < tree.getChildCount(node); i++) {
                addChild(new Node(tree, tree.getChild(node, i)));
            }
        }

        public final void setupHeightBounds() {
            heightParameter.addBounds(new NodeHeightBounds(heightParameter));
        }

        public final void createRateParameter(double[] initialValues) {
            if (rateParameter == null) {
                if (initialValues != null) {
                    rateParameter = new Parameter.Default(initialValues[0]);
                } else {
                    rateParameter = new Parameter.Default(1.0);
                }
                setParameterId("rate", rateParameter);
                rateParameter.addBounds(new Parameter.DefaultBounds(Double.POSITIVE_INFINITY, 0.0, 1));
                addVariable(rateParameter);
            }
        }

        public final void createTraitParameter(String name, double[] initialValues, boolean firesTreeEvents) {
            createTraitParameter(name, initialValues.length, initialValues, firesTreeEvents);
        }

        public final void addTraitParameter(String name, Parameter trait, double[] initialValues, boolean firesTreeEvents) {
            if (!traitParameters.containsKey(name)) {
                setParameterId(name, trait);
                setParameterValues(trait, trait.getDimension(), initialValues);

                traitParameters.put(name, trait);

                if (firesTreeEvents) {
                    addVariable(trait);
                }
            }
        }

        private void setParameterValues(Parameter parameter, int dim, double[] initialValues) {
            if (initialValues != null && initialValues.length > 0) {
                for (int i = 0; i < dim; i++) {
                    if (initialValues.length == dim) {
                        parameter.setParameterValue(i, initialValues[i]);
                    } else {
                        parameter.setParameterValue(i, initialValues[0]);
                    }
                }
            }
        }

        public final void createTraitParameter(String name, int dim, double[] initialValues, boolean firesTreeEvents) {

            if (!traitParameters.containsKey(name)) {

                Parameter trait = new Parameter.Default(dim);
                setParameterId(name, trait);
                trait.addBounds(new Parameter.DefaultBounds(Double.POSITIVE_INFINITY, Double.NEGATIVE_INFINITY, dim));

                setParameterValues(trait, dim, initialValues);

                traitParameters.put(name, trait);

                if (firesTreeEvents) {
                    addVariable(trait);
                }
            }
        }

        private void setParameterId(String name, Parameter trait) {
            if (isRoot()) {
                trait.setId("root." + name);
            } else if (isExternal()) {
                trait.setId(getTaxonId(getNumber()) + "." + name);
            } else {
                trait.setId("node" + getNumber() + "." + name);
            }
        }

        public final double getHeight() {
            return heightParameter.getParameterValue(0);
        }

        public final double getRate() {
            return rateParameter.getParameterValue(0);
        }

        public final double getTrait(String name) {
            return traitParameters.get(name).getParameterValue(0);
        }

        public final double[] getMultivariateTrait(String name) {
            return traitParameters.get(name).getParameterValues();
        }

        public final Map<String, Parameter> getTraitMap() {
            return traitParameters;
        }

        public final void setHeight(double height) {
            System.err.println("setHeight " + height);
            heightParameter.setParameterValue(0, height);
            System.exit(-1);

        }

        public final void setRate(double rate) {
            //System.out.println("Rate set for parameter " + rateParameter.getParameterName());
            rateParameter.setParameterValue(0, rate);
        }

        public final void setTrait(String name, double trait) {
            //System.out.println("Trait set for parameter " + traitParameter.getParameterName());
            traitParameters.get(name).setParameterValue(0, trait);
        }

        public final void setMultivariateTrait(String name, double[] trait) {
            int dim = trait.length;
            for (int i = 0; i < dim; i++)
                traitParameters.get(name).setParameterValue(i, trait[i]);
        }

        public int getNumber() {
            return number;
        }

        public void setNumber(int n) {
            number = n;
        }

        /**
         * Returns the number of children this node has.
         */
        public final int getChildCount() {
            int n = 0;
            if (leftChild != null) n++;
            if (rightChild != null) n++;
            return n;
        }

        public Node getChild(int n) {
            if (n == 0) return leftChild;
            if (n == 1) return rightChild;
            throw new IllegalArgumentException("TreeModel.Nodes can only have 2 children");
        }

        public boolean hasChild(Node node) {
            return (leftChild == node || rightChild == node);
        }

        /**
         * add new child node
         *
         * @param node new child node
         */
        public void addChild(Node node) {
            if (leftChild == null) {
                leftChild = node;
            } else if (rightChild == null) {
                rightChild = node;
            } else {
                throw new IllegalArgumentException("TreeModel.Nodes can only have 2 children");
            }
            node.parent = this;
        }

        /**
         * remove child
         *
         * @param node child to be removed
         */
        public Node removeChild(Node node) {
            if (leftChild == node) {
                leftChild = null;
            } else if (rightChild == node) {
                rightChild = null;
            } else {
                throw new IllegalArgumentException("Unknown child node");
            }
            node.parent = null;
            return node;
        }

        /**
         * remove child
         *
         * @param n number of child to be removed
         */
        public Node removeChild(int n) {
            Node node;
            if (n == 0) {
                node = leftChild;
                leftChild = null;
            } else if (n == 1) {
                node = rightChild;
                rightChild = null;
            } else {
                throw new IllegalArgumentException("TreeModel.Nodes can only have 2 children");
            }
            node.parent = null;
            return node;
        }

        public boolean hasNoChildren() {
            return (leftChild == null && rightChild == null);
        }

        public boolean isExternal() {
            return hasNoChildren();
        }

        public boolean isRoot() {
            return (parent == null);
        }

        public String toString() {
            return "node " + number + ", height=" + getHeight() + (taxon != null ? ": " + taxon.getId() : "");
        }

        public Parameter getTraitParameter(String name) {
            return traitParameters.get(name);
        }
    }

    /**
     * This class provides bounds for parameters that represent a node height
     * in this tree model.
     */
    private class NodeHeightBounds implements Bounds<Double> {

        public NodeHeightBounds(Parameter parameter) {
            nodeHeightParameter = parameter;
        }

        public Double getUpperLimit(int i) {

            Node node = getNodeOfParameter(nodeHeightParameter);
            if (node.isRoot()) {
                return Double.POSITIVE_INFINITY;
            } else {
                return node.parent.getHeight();
            }
        }

        public Double getLowerLimit(int i) {

            Node node = getNodeOfParameter(nodeHeightParameter);
            if (node.isExternal()) {
                return 0.0;
            } else {
                return Math.max(node.leftChild.getHeight(), node.rightChild.getHeight());
            }
        }

        public int getBoundsDimension() {
            return 1;
        }


        private Parameter nodeHeightParameter = null;
    }

    // ***********************************************************************
    // Private members
    // ***********************************************************************


    private FastMatrixParameter allHeightParameters;

    /**
     * root node
     */
    private Node root = null;
    private int storedRootNumber;

    /**
     * list of internal nodes (including root)
     */
    private Node[] nodes = null;
    private Node[] storedNodes = null;

    /**
     * number of nodes (including root and tips)
     */
    private final int nodeCount;

    /**
     * number of external nodes
     */
    private final int externalNodeCount;

    /**
     * number of internal nodes (including root)
     */
    private final int internalNodeCount;

    /**
     * holds the units of the trees branches.
     */
    private Type units = Type.SUBSTITUTIONS;

    private boolean inEdit = false;

    private boolean hasRates = false;
    private boolean hasTraits = false;
    private boolean isTipDateSampled = false;
    private final boolean isTreeRandom;

    public boolean isTipDateSampled() {
        return isTipDateSampled;
    }

    public boolean isTreeRandom() {
        return isTreeRandom;
    }

    @Override
    public Citation.Category getCategory() {
        return Citation.Category.TREE_PRIORS;
    }

    @Override
    public String getDescription() {
        return "Sampling tip dates model";
    }

    @Override
    public List<Citation> getCitations() {
        if (isTipDateSampled()) {
            return Arrays.asList(new Citation(
                            new Author[]{
                                    new Author("B", "Shapiro"),
                                    new Author("SYW", "Ho"),
                                    new Author("AJ", "Drummond"),
                                    new Author("MA", "Suchard"),
                                    new Author("OG", "Pybus"),
                                    new Author("A", "Rambaut"),
                            },
                            "A Bayesian phylogenetic method to estimate unknown sequence ages",
                            2010,
                            "Mol Biol Evol",
                            28,
                            879, 887,
                            "10.1093/molbev/msq262"
                    ),
                    new Citation(
                            new Author[]{
                                    new Author("AJ", "Drummond"),
                            },
                            "PhD Thesis",
                            2002,
                            "University of Auckland",
                            ""
                    ));
        } else {
            return  Collections.EMPTY_LIST;
        }
    }

    private final boolean heightsAsMatrix;

}<|MERGE_RESOLUTION|>--- conflicted
+++ resolved
@@ -60,10 +60,6 @@
         nodeCount = 0;
         externalNodeCount = 0;
         internalNodeCount = 0;
-<<<<<<< HEAD
-        heightsAsMatrix = false;
-=======
->>>>>>> 4191b10e
         isTreeRandom = true;
     }
 
@@ -71,19 +67,11 @@
         this(TREE_MODEL, tree, false, false, false);
     }
 
-<<<<<<< HEAD
-    public TreeModel(String id, Tree tree) { this(id, tree, false, false, false); }
-
-    public TreeModel(String id, Tree tree, boolean fixHeights, boolean heightsAsMatrix, boolean fixTree) {
-
-        this(id, tree, false, fixHeights, heightsAsMatrix, fixTree);
-=======
     public TreeModel(String id, Tree tree) { this(id, tree, false, false); }
 
     public TreeModel(String id, Tree tree, boolean fixHeights, boolean fixTree) {
 
         this(id, tree, false, fixHeights, fixTree);
->>>>>>> 4191b10e
         setId(id);
     }
 
@@ -91,11 +79,7 @@
       * Useful for constructing a TreeModel from a NEXUS file entry
       */
 
-<<<<<<< HEAD
-    public TreeModel(String name, Tree tree, boolean copyAttributes, boolean fixHeights, boolean heightsAsMatrix, boolean fixTree) {
-=======
     public TreeModel(String name, Tree tree, boolean copyAttributes, boolean fixHeights, boolean fixTree) {
->>>>>>> 4191b10e
 
         super(name);
 
@@ -110,12 +94,9 @@
         }
 
         this.isTreeRandom = !fixTree;
-<<<<<<< HEAD
-=======
 
         // clone the node structure (this will create the individual parameters)
         Node node = new Node(binaryTree, binaryTree.getRoot());
->>>>>>> 4191b10e
 
         internalNodeCount = binaryTree.getInternalNodeCount();
         externalNodeCount = binaryTree.getExternalNodeCount();
@@ -124,17 +105,6 @@
 
         nodes = new Node[nodeCount];
         storedNodes = new Node[nodeCount];
-
-        this.heightsAsMatrix = heightsAsMatrix;
-        
-        if (heightsAsMatrix) {
-            allHeightParameters = new FastMatrixParameter("heights(" + name + ")", 1, nodeCount, 0);
-            addVariable(allHeightParameters);
-        }
-
-
-        // clone the node structure (this will create the individual parameters)
-        Node node = new Node(binaryTree, binaryTree.getRoot());
 
         int i = 0;
         int j = externalNodeCount;
@@ -1276,18 +1246,12 @@
         public Node(Tree tree, NodeRef node) {
             parent = null;
             leftChild = rightChild = null;
+
+            heightParameter = new Parameter.Default(tree.getNodeHeight(node));
+            addVariable(heightParameter);
+
             number = node.getNumber();
             taxon = tree.getNodeTaxon(node);
-
-            if (heightsAsMatrix) {
-                heightParameter = allHeightParameters.getParameter(number);
-//                addVariable(heightParameter); // TODO Needed?
-                heightParameter.setParameterValueQuietly(0, tree.getNodeHeight(node));
-            } else {
-                heightParameter = new Parameter.Default(tree.getNodeHeight(node));
-                addVariable(heightParameter);
-            }
-
             heightParameter.setId("" + number);
             for (int i = 0; i < tree.getChildCount(node); i++) {
                 addChild(new Node(tree, tree.getChild(node, i)));
@@ -1389,10 +1353,7 @@
         }
 
         public final void setHeight(double height) {
-            System.err.println("setHeight " + height);
             heightParameter.setParameterValue(0, height);
-            System.exit(-1);
-
         }
 
         public final void setRate(double rate) {
@@ -1555,8 +1516,6 @@
     // Private members
     // ***********************************************************************
 
-
-    private FastMatrixParameter allHeightParameters;
 
     /**
      * root node
@@ -1648,6 +1607,4 @@
         }
     }
 
-    private final boolean heightsAsMatrix;
-
 }