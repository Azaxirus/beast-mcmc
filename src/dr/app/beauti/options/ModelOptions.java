--- conflicted
+++ resolved
@@ -52,15 +52,9 @@
     public static final double demoTuning = 0.75;
     public static final double demoWeights = 30.0;
 
-<<<<<<< HEAD
-    protected static final double branchWeights = 1.0; // per node
-    protected static final double treeWeights = 1.0; // per node
-    protected static final double rateWeights = 1.0; // per node
-=======
     protected static final double branchWeights = 300.0;
     protected static final double treeWeights = 150.0;
     protected static final double rateWeights = 30.0;
->>>>>>> b1c9a884
 
     private final List<ComponentOptions> components = new ArrayList<ComponentOptions>();
 
