--- conflicted
+++ resolved
@@ -1,117 +1,7 @@
-<<<<<<< HEAD
 /*
  * GLMSubstitutionModelParser.java
  *
  * Copyright (c) 2002-2016 Alexei Drummond, Andrew Rambaut and Marc Suchard
- *
- * This file is part of BEAST.
- * See the NOTICE file distributed with this work for additional
- * information regarding copyright ownership and licensing.
- *
- * BEAST is free software; you can redistribute it and/or modify
- * it under the terms of the GNU Lesser General Public License as
- * published by the Free Software Foundation; either version 2
- * of the License, or (at your option) any later version.
- *
- *  BEAST is distributed in the hope that it will be useful,
- *  but WITHOUT ANY WARRANTY; without even the implied warranty of
- *  MERCHANTABILITY or FITNESS FOR A PARTICULAR PURPOSE.  See the
- *  GNU Lesser General Public License for more details.
- *
- * You should have received a copy of the GNU Lesser General Public
- * License along with BEAST; if not, write to the
- * Free Software Foundation, Inc., 51 Franklin St, Fifth Floor,
- * Boston, MA  02110-1301  USA
- */
-
-package dr.evomodelxml.substmodel;
-
-import dr.evomodel.substmodel.FrequencyModel;
-import dr.evomodel.substmodel.GLMSubstitutionModel;
-import dr.evomodel.substmodel.SubstitutionModel;
-import dr.evolution.datatype.DataType;
-import dr.evoxml.util.DataTypeUtils;
-import dr.inference.distribution.GeneralizedLinearModel;
-import dr.inference.distribution.LogLinearModel;
-import dr.xml.*;
-
-/**
- * @author Marc A. Suchard
- */
-
-public class GLMSubstitutionModelParser extends AbstractXMLObjectParser {
-
-    public static final String GLM_SUBSTITUTION_MODEL = "glmSubstitutionModel";
-
-
-        public String getParserName() {
-            return GLM_SUBSTITUTION_MODEL;
-        }
-
-        public Object parseXMLObject(XMLObject xo) throws XMLParseException {
-
-            DataType dataType = DataTypeUtils.getDataType(xo);
-
-            if (dataType == null) dataType = (DataType) xo.getChild(DataType.class);
-
-            int rateCount = (dataType.getStateCount() - 1) * dataType.getStateCount();
-
-            LogLinearModel glm = (LogLinearModel) xo.getChild(GeneralizedLinearModel.class);
-
-            int length = glm.getXBeta().length;
-
-            if (length != rateCount) {
-                throw new XMLParseException("Rates parameter in " + getParserName() + " element should have " + (rateCount) + " dimensions.  However GLM dimension is " + length);
-            }
-
-            XMLObject cxo = xo.getChild(ComplexSubstitutionModelParser.ROOT_FREQUENCIES);
-            if (cxo == null) {
-                cxo = xo.getChild(ComplexSubstitutionModelParser.FREQUENCIES);
-            }
-
-            FrequencyModel rootFreq = (FrequencyModel) cxo.getChild(FrequencyModel.class);
-
-            if (dataType != rootFreq.getDataType()) {
-                throw new XMLParseException("Data type of " + getParserName() + " element does not match that of its rootFrequencyModel.");
-            }
-
-            return new GLMSubstitutionModel(xo.getId(), dataType, rootFreq, glm);
-        }
-
-        //************************************************************************
-        // AbstractXMLObjectParser implementation
-        //************************************************************************
-
-        public String getParserDescription() {
-            return "A general model of sequence substitution for any data type where the rates come from the generalized linear model.";
-        }
-
-        public Class getReturnType() {
-            return SubstitutionModel.class;
-        }
-
-        public XMLSyntaxRule[] getSyntaxRules() {
-            return rules;
-        }
-
-        private XMLSyntaxRule[] rules = new XMLSyntaxRule[]{
-                new XORRule(
-                        new StringAttributeRule(DataType.DATA_TYPE, "The type of sequence data",
-                                DataType.getRegisteredDataTypeNames(), false),
-                        new ElementRule(DataType.class)
-                ),
-               new XORRule(
-                new ElementRule(ComplexSubstitutionModelParser.FREQUENCIES, FrequencyModel.class),
-                new ElementRule(ComplexSubstitutionModelParser.ROOT_FREQUENCIES, FrequencyModel.class)),
-                new ElementRule(GeneralizedLinearModel.class),
-        };
-
-}
-=======
-/*
- * GLMSubstitutionModelParser.java
- *
- * Copyright (c) 2002-2015 Alexei Drummond, Andrew Rambaut and Marc Suchard
  *
  * This file is part of BEAST.
  * See the NOTICE file distributed with this work for additional
@@ -144,7 +34,9 @@
 import dr.xml.*;
 
 /**
+ * @author Marc A. Suchard
  */
+
 public class GLMSubstitutionModelParser extends AbstractXMLObjectParser {
 
     public static final String GLM_SUBSTITUTION_MODEL = "glmSubstitutionModel";
@@ -164,6 +56,7 @@
 
         // Should be constructed as a log-linear model
         GeneralizedLinearModel glm = (GeneralizedLinearModel) xo.getChild(GeneralizedLinearModel.class);
+        // LogLinearModel glm = (LogLinearModel) xo.getChild(GeneralizedLinearModel.class);
 
         int length = glm.getXBeta().length;
 
@@ -207,5 +100,4 @@
             new ElementRule(GeneralizedLinearModel.class),
     };
 
-}
->>>>>>> c7f7f3a1
+}